--- conflicted
+++ resolved
@@ -106,14 +106,9 @@
     external : str, optional
         Where the data is stored if it is stored external to the events.
     """
-<<<<<<< HEAD
-    dtype = StringField(required=True)
-    shape = ListField(field=IntField) # defaults to None
-=======
     dtype = StringField(required=True,
                         choices=('integer', 'number', 'array', 'boolean', 'string'))
-    shape = ListField(required=True, default=None) # defaults to None
->>>>>>> ab32181e
+    shape = ListField(field=IntField) # defaults to empty list
     source = StringField(required=True)
     external = StringField(required=False)
 
